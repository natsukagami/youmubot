--- conflicted
+++ resolved
@@ -17,11 +17,8 @@
 chrono = "0.4.19"
 flume = "0.10.13"
 dashmap = "5.3.4"
-<<<<<<< HEAD
+thiserror = "1"
 poise = "0.6"
-=======
-thiserror = "1"
->>>>>>> d158d401
 
 [dependencies.serenity]
 version = "0.12"
