--- conflicted
+++ resolved
@@ -12,7 +12,6 @@
 
 use poise::CreateReply;
 use serenity::{
-    builder::EditMessage,
     framework::standard::{macros::command, Args, CommandResult},
     model::channel::Message,
     utils::MessageBuilder,
@@ -168,12 +167,8 @@
     let users = std::sync::Arc::new(users);
     let last_update = last_update.unwrap();
     paginate_reply_fn(
-<<<<<<< HEAD
         move |page: u8, _| {
-=======
-        move |page: u8, ctx: &Context, m: &mut Message| {
             use Align::*;
->>>>>>> 0f91c3a2
             const ITEMS_PER_PAGE: usize = 10;
             let users = users.clone();
             Box::pin(async move {
@@ -238,36 +233,8 @@
                         (total_len + ITEMS_PER_PAGE - 1) / ITEMS_PER_PAGE,
                         last_update.format("<t:%s:R>"),
                     ))
-<<<<<<< HEAD
-                    .push_line(format!(
-                        "------------------{:-<uw$}---{:-<mw$}",
-                        "",
-                        "",
-                        uw = username_len,
-                        mw = member_len
-                    ));
-                for (id, (pp, (member, u))) in users.iter().enumerate() {
-                    content.push_line(format!(
-                        "{:>4} | {:>8.2} | {:uw$} | {}",
-                        format!("#{}", 1 + id + start),
-                        pp,
-                        u.username,
-                        member,
-                        uw = username_len
-                    ));
-                }
-                content.push_line("```").push_line(format!(
-                    "Page **{}**/**{}**. Last updated: {}",
-                    page + 1,
-                    (total_len + ITEMS_PER_PAGE - 1) / ITEMS_PER_PAGE,
-                    last_update.format("<t:%s:R>"),
-                ));
+                    .build();
                 Ok(Some(CreateReply::default().content(content.to_string())))
-=======
-                    .build();
-                m.edit(ctx, EditMessage::new().content(content)).await?;
-                Ok(true)
->>>>>>> 0f91c3a2
             })
         },
         ctx,
