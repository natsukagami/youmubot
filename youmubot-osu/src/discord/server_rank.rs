--- conflicted
+++ resolved
@@ -52,9 +52,9 @@
 
     let users = std::sync::Arc::new(users);
     let last_update = last_update.unwrap();
-<<<<<<< HEAD
     paginate(
         move |page: u8, ctx: &Context, m: &mut Message| {
+            const ITEMS_PER_PAGE: usize = 10;
             let users = users.clone();
             Box::pin(async move {
                 let start = (page as usize) * ITEMS_PER_PAGE;
@@ -66,27 +66,6 @@
                 let users = &users[start..end];
                 let username_len = users.iter().map(|(_, u)| u.len()).max().unwrap_or(8).max(8);
                 let mut content = MessageBuilder::new();
-=======
-    const ITEMS_PER_PAGE: usize = 10;
-    ctx.data.get_cloned::<ReactionWatcher>().paginate_fn(
-        ctx.clone(),
-        m.channel_id,
-        move |page: u8, e: &mut EditMessage| {
-            let start = (page as usize) * ITEMS_PER_PAGE;
-            let end = (start + ITEMS_PER_PAGE).min(users.len());
-            if start >= end {
-                return (e, Err(Error("No more items".to_owned())));
-            }
-            let total_len = users.len();
-            let users = &users[start..end];
-            let username_len = users.iter().map(|(_, u)| u.len()).max().unwrap().max(8);
-            let mut content = MessageBuilder::new();
-            content
-                .push_line("```")
-                .push_line("Rank | pp      | Username")
-                .push_line(format!("-----------------{:-<uw$}", "", uw = username_len));
-            for (id, (pp, member)) in users.iter().enumerate() {
->>>>>>> ce034985
                 content
                     .push_line("```")
                     .push_line("Rank | pp      | Username")
@@ -124,48 +103,55 @@
 #[description = "See the server's ranks on the last seen beatmap"]
 #[max_args(0)]
 #[only_in(guilds)]
-pub fn leaderboard(ctx: &mut Context, m: &Message, mut _args: Args) -> CommandResult {
-    let bm = match get_beatmap(&*ctx.data.read(), m.channel_id)? {
+pub async fn leaderboard(ctx: &Context, m: &Message, mut _args: Args) -> CommandResult {
+    let data = ctx.data.read().await;
+    let bm = match get_beatmap(&*data, m.channel_id)? {
         Some(bm) => bm,
         None => {
-            m.reply(&ctx, "No beatmap queried on this channel.")?;
+            m.reply(&ctx, "No beatmap queried on this channel.").await?;
             return Ok(());
         }
     };
 
     let guild = m.guild_id.expect("Guild-only command");
     let scores = {
-        let users = OsuUserBests::open(&*ctx.data.read());
-        let users = users.borrow()?;
-        let users = match users.get(&(bm.0.beatmap_id, bm.1)) {
+        const NO_SCORES: &'static str =
+            "No scores have been recorded for this beatmap. Run `osu check` to scan for yours!";
+
+        let users = OsuUserBests::open(&*data);
+        let users = users.borrow()?.get(&(bm.0.beatmap_id, bm.1)).cloned();
+        let users = match users {
             None => {
-                m.reply(
-                &ctx,
-                "No scores have been recorded for this beatmap. Run `osu check` to scan for yours!",
-            )?;
+                m.reply(&ctx, NO_SCORES).await?;
                 return Ok(());
             }
             Some(v) if v.is_empty() => {
-                m.reply(
-                &ctx,
-                "No scores have been recorded for this beatmap. Run `osu check` to scan for yours!",
-            )?;
+                m.reply(&ctx, NO_SCORES).await?;
                 return Ok(());
             }
             Some(v) => v,
         };
 
         let mut scores: Vec<(f64, String, Score)> = users
-            .iter()
-            .filter_map(|(user_id, scores)| {
+            .into_iter()
+            .map(|(user_id, scores)| async move {
                 guild
                     .member(&ctx, user_id)
+                    .await
                     .ok()
                     .and_then(|m| Some((m.distinct(), scores)))
             })
-            .flat_map(|(user, scores)| scores.into_iter().map(move |v| (user.clone(), v.clone())))
-            .filter_map(|(user, score)| score.pp.map(|v| (v, user, score)))
-            .collect::<Vec<_>>();
+            .collect::<stream::FuturesUnordered<_>>()
+            .filter_map(|v| future::ready(v))
+            .flat_map(|(user, scores)| {
+                scores
+                    .into_iter()
+                    .map(move |v| future::ready((user.clone(), v.clone())))
+                    .collect::<stream::FuturesUnordered<_>>()
+            })
+            .filter_map(|(user, score)| future::ready(score.pp.map(|v| (v, user, score))))
+            .collect::<Vec<_>>()
+            .await;
         scores
             .sort_by(|(a, _, _), (b, _, _)| b.partial_cmp(a).unwrap_or(std::cmp::Ordering::Equal));
         scores
@@ -175,115 +161,121 @@
         m.reply(
             &ctx,
             "No scores have been recorded for this beatmap. Run `osu check` to scan for yours!",
-        )?;
+        )
+        .await?;
         return Ok(());
     }
-    ctx.data.get_cloned::<ReactionWatcher>().paginate_fn(
-        ctx.clone(),
-        m.channel_id,
-        move |page: u8, e: &mut EditMessage| {
+    paginate(
+        move |page: u8, ctx: &Context, m: &mut Message| {
             const ITEMS_PER_PAGE: usize = 5;
             let start = (page as usize) * ITEMS_PER_PAGE;
             let end = (start + ITEMS_PER_PAGE).min(scores.len());
             if start >= end {
-                return (e, Err(Error("No more items".to_owned())));
+                return Box::pin(future::ready(Ok(false)));
             }
             let total_len = scores.len();
-            let scores = &scores[start..end];
-            // username width
-            let uw = scores
-                .iter()
-                .map(|(_, u, _)| u.len())
-                .max()
-                .unwrap_or(8)
-                .max(8);
-            let accuracies = scores
-                .iter()
-                .map(|(_, _, v)| format!("{:.2}%", v.accuracy(bm.1)))
-                .collect::<Vec<_>>();
-            let aw = accuracies.iter().map(|v| v.len()).max().unwrap().max(3);
-            let misses = scores
-                .iter()
-                .map(|(_, _, v)| format!("{}", v.count_miss))
-                .collect::<Vec<_>>();
-            let mw = misses.iter().map(|v| v.len()).max().unwrap().max(4);
-            let ranks = scores
-                .iter()
-                .map(|(_, _, v)| v.rank.to_string())
-                .collect::<Vec<_>>();
-            let rw = ranks.iter().map(|v| v.len()).max().unwrap().max(4);
-            let pp = scores
-                .iter()
-                .map(|(pp, _, _)| format!("{:.2}", pp))
-                .collect::<Vec<_>>();
-            let pw = pp.iter().map(|v| v.len()).max().unwrap_or(2);
-            /*mods width*/
-            let mdw = scores
-                .iter()
-                .map(|(_, _, v)| v.mods.to_string().len())
-                .max()
-                .unwrap()
-                .max(4);
-            let mut content = MessageBuilder::new();
-            content
-                .push_line("```")
-                .push_line(format!(
-                    "rank | {:>pw$} | {:mdw$} | {:rw$} | {:>aw$} | {:mw$} | {:uw$}",
-                    "pp",
-                    "mods",
-                    "rank",
-                    "acc",
-                    "miss",
-                    "user",
-                    pw = pw,
-                    mdw = mdw,
-                    rw = rw,
-                    aw = aw,
-                    mw = mw,
-                    uw = uw,
-                ))
-                .push_line(format!(
-                    "-------{:-<pw$}---{:-<mdw$}---{:-<rw$}---{:-<aw$}---{:-<mw$}---{:-<uw$}",
-                    "",
-                    "",
-                    "",
-                    "",
-                    "",
-                    "",
-                    pw = pw,
-                    mdw = mdw,
-                    rw = rw,
-                    aw = aw,
-                    mw = mw,
-                    uw = uw,
+            let scores = (&scores[start..end]).iter().cloned().collect::<Vec<_>>();
+            let bm = (bm.0.clone(), bm.1.clone());
+            Box::pin(async move {
+                // username width
+                let uw = scores
+                    .iter()
+                    .map(|(_, u, _)| u.len())
+                    .max()
+                    .unwrap_or(8)
+                    .max(8);
+                let accuracies = scores
+                    .iter()
+                    .map(|(_, _, v)| format!("{:.2}%", v.accuracy(bm.1)))
+                    .collect::<Vec<_>>();
+                let aw = accuracies.iter().map(|v| v.len()).max().unwrap().max(3);
+                let misses = scores
+                    .iter()
+                    .map(|(_, _, v)| format!("{}", v.count_miss))
+                    .collect::<Vec<_>>();
+                let mw = misses.iter().map(|v| v.len()).max().unwrap().max(4);
+                let ranks = scores
+                    .iter()
+                    .map(|(_, _, v)| v.rank.to_string())
+                    .collect::<Vec<_>>();
+                let rw = ranks.iter().map(|v| v.len()).max().unwrap().max(4);
+                let pp = scores
+                    .iter()
+                    .map(|(pp, _, _)| format!("{:.2}", pp))
+                    .collect::<Vec<_>>();
+                let pw = pp.iter().map(|v| v.len()).max().unwrap_or(2);
+                /*mods width*/
+                let mdw = scores
+                    .iter()
+                    .map(|(_, _, v)| v.mods.to_string().len())
+                    .max()
+                    .unwrap()
+                    .max(4);
+                let mut content = MessageBuilder::new();
+                content
+                    .push_line("```")
+                    .push_line(format!(
+                        "rank | {:>pw$} | {:mdw$} | {:rw$} | {:>aw$} | {:mw$} | {:uw$}",
+                        "pp",
+                        "mods",
+                        "rank",
+                        "acc",
+                        "miss",
+                        "user",
+                        pw = pw,
+                        mdw = mdw,
+                        rw = rw,
+                        aw = aw,
+                        mw = mw,
+                        uw = uw,
+                    ))
+                    .push_line(format!(
+                        "-------{:-<pw$}---{:-<mdw$}---{:-<rw$}---{:-<aw$}---{:-<mw$}---{:-<uw$}",
+                        "",
+                        "",
+                        "",
+                        "",
+                        "",
+                        "",
+                        pw = pw,
+                        mdw = mdw,
+                        rw = rw,
+                        aw = aw,
+                        mw = mw,
+                        uw = uw,
+                    ));
+                for (id, (_, member, p)) in scores.iter().enumerate() {
+                    content.push_line_safe(format!(
+                        "{:>4} | {:>pw$} | {:>mdw$} | {:>rw$} | {:>aw$} | {:>mw$} | {:uw$}",
+                        format!("#{}", 1 + id + start),
+                        pp[id],
+                        p.mods.to_string(),
+                        ranks[id],
+                        accuracies[id],
+                        misses[id],
+                        member,
+                        pw = pw,
+                        mdw = mdw,
+                        rw = rw,
+                        aw = aw,
+                        mw = mw,
+                        uw = uw,
+                    ));
+                }
+                content.push_line("```").push_line(format!(
+                    "Page **{}**/**{}**. Not seeing your scores? Run `osu check` to update.",
+                    page + 1,
+                    (total_len + ITEMS_PER_PAGE - 1) / ITEMS_PER_PAGE,
                 ));
-            for (id, (_, member, p)) in scores.iter().enumerate() {
-                content.push_line_safe(format!(
-                    "{:>4} | {:>pw$} | {:>mdw$} | {:>rw$} | {:>aw$} | {:>mw$} | {:uw$}",
-                    format!("#{}", 1 + id + start),
-                    pp[id],
-                    p.mods.to_string(),
-                    ranks[id],
-                    accuracies[id],
-                    misses[id],
-                    member,
-                    pw = pw,
-                    mdw = mdw,
-                    rw = rw,
-                    aw = aw,
-                    mw = mw,
-                    uw = uw,
-                ));
-            }
-            content.push_line("```").push_line(format!(
-                "Page **{}**/**{}**. Not seeing your scores? Run `osu check` to update.",
-                page + 1,
-                (total_len + ITEMS_PER_PAGE - 1) / ITEMS_PER_PAGE,
-            ));
-            (e.content(content.build()), Ok(()))
+                m.edit(&ctx, |f| f.content(content.build())).await?;
+                Ok(true)
+            })
         },
+        ctx,
+        m.channel_id,
         std::time::Duration::from_secs(60),
-    )?;
+    )
+    .await?;
 
     Ok(())
 }