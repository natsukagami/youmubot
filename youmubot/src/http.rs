use serenity::prelude::TypeMapKey;
use youmubot_osu::Client as OsuClient;

pub(crate) struct HTTP;

impl TypeMapKey for HTTP {
<<<<<<< HEAD
    type Value = reqwest::Client;
}

pub(crate) struct Osu;

impl TypeMapKey for Osu {
    type Value = OsuClient;
=======
    type Value = reqwest::blocking::Client;
>>>>>>> a17e9c6d
}<|MERGE_RESOLUTION|>--- conflicted
+++ resolved
@@ -4,15 +4,11 @@
 pub(crate) struct HTTP;
 
 impl TypeMapKey for HTTP {
-<<<<<<< HEAD
-    type Value = reqwest::Client;
+    type Value = reqwest::blocking::Client;
 }
 
 pub(crate) struct Osu;
 
 impl TypeMapKey for Osu {
     type Value = OsuClient;
-=======
-    type Value = reqwest::blocking::Client;
->>>>>>> a17e9c6d
 }