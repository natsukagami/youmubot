--- conflicted
+++ resolved
@@ -83,15 +83,11 @@
         youmubot_core::setup(&db_path, &client, &mut data).expect("Setup db should succeed");
         // osu!
         #[cfg(feature = "osu")]
-<<<<<<< HEAD
-        youmubot_osu::discord::setup(&db_path, &client, &mut data).expect("osu! is initialized");
+        youmubot_osu::discord::setup(&db_path, &mut data, &mut announcers)
+            .expect("osu! is initialized");
         // codeforces
         #[cfg(feature = "codeforces")]
         youmubot_cf::setup(&db_path, &mut data);
-=======
-        youmubot_osu::discord::setup(&db_path, &mut data, &mut announcers)
-            .expect("osu! is initialized");
->>>>>>> d1df8296
     }
 
     #[cfg(feature = "core")]
